--- conflicted
+++ resolved
@@ -43,49 +43,7 @@
  public:
   virtual void SetUp() OVERRIDE {
     ReserveImageSpace();
-<<<<<<< HEAD
-    CommonRuntimeTest::SetUp();
-
-    // Create a scratch directory to work from.
-    scratch_dir_ = android_data_ + "/OatFileAssistantTest";
-    ASSERT_EQ(0, mkdir(scratch_dir_.c_str(), 0700));
-
-    // Create a subdirectory in scratch for odex files.
-    odex_oat_dir_ = scratch_dir_ + "/oat";
-    ASSERT_EQ(0, mkdir(odex_oat_dir_.c_str(), 0700));
-
-    odex_dir_ = odex_oat_dir_ + "/" + std::string(GetInstructionSetString(kRuntimeISA));
-    ASSERT_EQ(0, mkdir(odex_dir_.c_str(), 0700));
-
-    // Verify the environment is as we expect
-    uint32_t checksum;
-    std::string error_msg;
-    ASSERT_TRUE(OS::FileExists(GetSystemImageFile().c_str()))
-      << "Expected pre-compiled boot image to be at: " << GetSystemImageFile();
-    ASSERT_TRUE(OS::FileExists(GetDexSrc1().c_str()))
-      << "Expected dex file to be at: " << GetDexSrc1();
-    ASSERT_TRUE(OS::FileExists(GetStrippedDexSrc1().c_str()))
-      << "Expected stripped dex file to be at: " << GetStrippedDexSrc1();
-    ASSERT_FALSE(DexFile::GetChecksum(GetStrippedDexSrc1().c_str(), &checksum, &error_msg))
-      << "Expected stripped dex file to be stripped: " << GetStrippedDexSrc1();
-    ASSERT_TRUE(OS::FileExists(GetDexSrc2().c_str()))
-      << "Expected dex file to be at: " << GetDexSrc2();
-
-    // GetMultiDexSrc2 should have the same primary dex checksum as
-    // GetMultiDexSrc1, but a different secondary dex checksum.
-    static constexpr bool kVerifyChecksum = true;
-    std::vector<std::unique_ptr<const DexFile>> multi1;
-    ASSERT_TRUE(DexFile::Open(GetMultiDexSrc1().c_str(),
-          GetMultiDexSrc1().c_str(), kVerifyChecksum, &error_msg, &multi1)) << error_msg;
-    ASSERT_GT(multi1.size(), 1u);
-
-    std::vector<std::unique_ptr<const DexFile>> multi2;
-    ASSERT_TRUE(DexFile::Open(GetMultiDexSrc2().c_str(),
-          GetMultiDexSrc2().c_str(), kVerifyChecksum, &error_msg, &multi2)) << error_msg;
-    ASSERT_GT(multi2.size(), 1u);
-
-    ASSERT_EQ(multi1[0]->GetLocationChecksum(), multi2[0]->GetLocationChecksum());
-    ASSERT_NE(multi1[1]->GetLocationChecksum(), multi2[1]->GetLocationChecksum());
+    Dex2oatEnvironmentTest::SetUp();
   }
 
   // Pre-Relocate the image to a known non-zero offset so we don't have to
@@ -96,94 +54,6 @@
     if (!GetCachedImageFile(&image, error_msg)) {
       return false;
     }
-
-    std::string patchoat = GetAndroidRoot();
-    patchoat += kIsDebugBuild ? "/bin/patchoatd" : "/bin/patchoat";
-
-    std::vector<std::string> argv;
-    argv.push_back(patchoat);
-    argv.push_back("--input-image-location=" + GetImageLocation());
-    argv.push_back("--output-image-file=" + image);
-    argv.push_back("--instruction-set=" + std::string(GetInstructionSetString(kRuntimeISA)));
-    argv.push_back("--base-offset-delta=0x00008000");
-    return Exec(argv, error_msg);
-  }
-
-  virtual void SetUpRuntimeOptions(RuntimeOptions* options) {
-    // options->push_back(std::make_pair("-verbose:oat", nullptr));
-
-    // Set up the image location.
-    options->push_back(std::make_pair("-Ximage:" + GetImageLocation(),
-          nullptr));
-    // Make sure compilercallbacks are not set so that relocation will be
-    // enabled.
-    callbacks_.reset();
-  }
-
-  virtual void PreRuntimeCreate() {
-    std::string error_msg;
-    ASSERT_TRUE(PreRelocateImage(&error_msg)) << error_msg;
-
-    UnreserveImageSpace();
-  }
-
-  virtual void PostRuntimeCreate() {
-    ReserveImageSpace();
-  }
-
-  virtual void TearDown() {
-    ClearDirectory(odex_dir_.c_str());
-    ASSERT_EQ(0, rmdir(odex_dir_.c_str()));
-
-    ClearDirectory(odex_oat_dir_.c_str());
-    ASSERT_EQ(0, rmdir(odex_oat_dir_.c_str()));
-
-    ClearDirectory(scratch_dir_.c_str());
-    ASSERT_EQ(0, rmdir(scratch_dir_.c_str()));
-
-    CommonRuntimeTest::TearDown();
-  }
-
-  void Copy(std::string src, std::string dst) {
-    std::ifstream  src_stream(src, std::ios::binary);
-    std::ofstream  dst_stream(dst, std::ios::binary);
-
-    dst_stream << src_stream.rdbuf();
-=======
-    Dex2oatEnvironmentTest::SetUp();
->>>>>>> 105ac312
-  }
-
-  // Pre-Relocate the image to a known non-zero offset so we don't have to
-  // deal with the runtime randomly relocating the image by 0 and messing up
-  // the expected results of the tests.
-  bool PreRelocateImage(std::string* error_msg) {
-    std::string image;
-    if (!GetCachedImageFile(&image, error_msg)) {
-      return false;
-    }
-<<<<<<< HEAD
-  }
-
-  std::string GetImageLocation() {
-    return GetImageDirectory() + "/core.art";
-  }
-
-  std::string GetSystemImageFile() {
-    return GetImageDirectory() + "/" + GetInstructionSetString(kRuntimeISA)
-      + "/core.art";
-  }
-
-  bool GetCachedImageFile(/*out*/std::string* image, std::string* error_msg) {
-    std::string cache = GetDalvikCache(GetInstructionSetString(kRuntimeISA), true);
-    return GetDalvikCacheFilename(GetImageLocation().c_str(), cache.c_str(), image, error_msg);
-  }
-
-  std::string GetDexSrc1() {
-    return GetTestDexFileName("Main");
-  }
-=======
->>>>>>> 105ac312
 
     std::string patchoat = GetAndroidRoot();
     patchoat += kIsDebugBuild ? "/bin/patchoatd" : "/bin/patchoat";
