/*
 * Copyright (C) 2008 The Android Open Source Project
 *
 * Licensed under the Apache License, Version 2.0 (the "License");
 * you may not use this file except in compliance with the License.
 * You may obtain a copy of the License at
 *
 *      http://www.apache.org/licenses/LICENSE-2.0
 *
 * Unless required by applicable law or agreed to in writing, software
 * distributed under the License is distributed on an "AS IS" BASIS,
 * WITHOUT WARRANTIES OR CONDITIONS OF ANY KIND, either express or implied.
 * See the License for the specific language governing permissions and
 * limitations under the License.
 */

#include "reference_table.h"

#include "base/mutex.h"
#include "indirect_reference_table.h"
#include "mirror/array.h"
#include "mirror/array-inl.h"
#include "mirror/class.h"
#include "mirror/class-inl.h"
#include "mirror/object-inl.h"
#include "mirror/string-inl.h"
#include "runtime-inl.h"
#include "thread.h"
#include "utils.h"

namespace art {

ReferenceTable::ReferenceTable(const char* name, size_t initial_size, size_t max_size)
    : name_(name), max_size_(max_size) {
  CHECK_LE(initial_size, max_size);
  entries_.reserve(initial_size);
}

ReferenceTable::~ReferenceTable() {
}

void ReferenceTable::Add(mirror::Object* obj) {
  DCHECK(obj != nullptr);
  VerifyObject(obj);
  if (entries_.size() >= max_size_) {
    LOG(FATAL) << "ReferenceTable '" << name_ << "' "
               << "overflowed (" << max_size_ << " entries)";
  }
  entries_.push_back(GcRoot<mirror::Object>(obj));
}

void ReferenceTable::Remove(mirror::Object* obj) {
  // We iterate backwards on the assumption that references are LIFO.
  for (int i = entries_.size() - 1; i >= 0; --i) {
    mirror::Object* entry = entries_[i].Read();
    if (entry == obj) {
      entries_.erase(entries_.begin() + i);
      return;
    }
  }
}

// If "obj" is an array, return the number of elements in the array.
// Otherwise, return zero.
static size_t GetElementCount(mirror::Object* obj) REQUIRES_SHARED(Locks::mutator_lock_) {
  // We assume the special cleared value isn't an array in the if statement below.
  DCHECK(!Runtime::Current()->GetClearedJniWeakGlobal()->IsArrayInstance());
  if (obj == nullptr || !obj->IsArrayInstance()) {
    return 0;
  }
  return obj->AsArray()->GetLength();
}

// Log an object with some additional info.
//
// Pass in the number of elements in the array (or 0 if this is not an
// array object), and the number of additional objects that are identical
// or equivalent to the original.
static void DumpSummaryLine(std::ostream& os, mirror::Object* obj, size_t element_count,
                            int identical, int equiv)
    REQUIRES_SHARED(Locks::mutator_lock_) {
  if (obj == nullptr) {
    os << "    null reference (count=" << equiv << ")\n";
    return;
  }
  if (Runtime::Current()->IsClearedJniWeakGlobal(obj)) {
    os << "    cleared jweak (count=" << equiv << ")\n";
    return;
  }

  std::string className(PrettyTypeOf(obj));
  if (obj->IsClass()) {
    // We're summarizing multiple instances, so using the exemplar
    // Class' type parameter here would be misleading.
    className = "java.lang.Class";
  }
  if (element_count != 0) {
    StringAppendF(&className, " (%zd elements)", element_count);
  }

  size_t total = identical + equiv + 1;
  std::string msg(StringPrintf("%5zd of %s", total, className.c_str()));
  if (identical + equiv != 0) {
    StringAppendF(&msg, " (%d unique instances)", equiv + 1);
  }
  os << "    " << msg << "\n";
}

size_t ReferenceTable::Size() const {
  return entries_.size();
}

void ReferenceTable::Dump(std::ostream& os) {
  os << name_ << " reference table dump:\n";
  Dump(os, entries_);
}

void ReferenceTable::Dump(std::ostream& os, Table& entries) {
  // Compare GC roots, first by class, then size, then address.
  struct GcRootComparator {
    bool operator()(GcRoot<mirror::Object> root1, GcRoot<mirror::Object> root2) const
      // TODO: enable analysis when analysis can work with the STL.
        NO_THREAD_SAFETY_ANALYSIS {
      Locks::mutator_lock_->AssertSharedHeld(Thread::Current());
      // These GC roots are already forwarded in ReferenceTable::Dump. We sort by class since there
      // are no suspend points which can happen during the sorting process. This works since
      // we are guaranteed that the addresses of obj1, obj2, obj1->GetClass, obj2->GetClass wont
      // change during the sorting process. The classes are forwarded by ref->GetClass().
      mirror::Object* obj1 = root1.Read<kWithoutReadBarrier>();
      mirror::Object* obj2 = root2.Read<kWithoutReadBarrier>();
      DCHECK(obj1 != nullptr);
      DCHECK(obj2 != nullptr);
      Runtime* runtime = Runtime::Current();
      DCHECK(!runtime->IsClearedJniWeakGlobal(obj1));
      DCHECK(!runtime->IsClearedJniWeakGlobal(obj2));
      // Sort by class...
      if (obj1->GetClass() != obj2->GetClass()) {
        return obj1->GetClass() < obj2->GetClass();
      }
      // ...then by size...
      const size_t size1 = obj1->SizeOf();
      const size_t size2 = obj2->SizeOf();
      if (size1 != size2) {
        return size1 < size2;
      }
      // ...and finally by address.
      return obj1 < obj2;
    }
  };

  if (entries.empty()) {
    os << "  (empty)\n";
    return;
  }

  // Dump the most recent N entries.
  const size_t kLast = 10;
  size_t count = entries.size();
  int first = count - kLast;
  if (first < 0) {
    first = 0;
  }
  os << "  Last " << (count - first) << " entries (of " << count << "):\n";
  Runtime* runtime = Runtime::Current();
  for (int idx = count - 1; idx >= first; --idx) {
    mirror::Object* ref = entries[idx].Read();
    if (ref == nullptr) {
      continue;
    }
    if (runtime->IsClearedJniWeakGlobal(ref)) {
      os << StringPrintf("    %5d: cleared jweak\n", idx);
      continue;
    }
    if (ref->GetClass() == nullptr) {
      // should only be possible right after a plain dvmMalloc().
      size_t size = ref->SizeOf();
      os << StringPrintf("    %5d: %p (raw) (%zd bytes)\n", idx, ref, size);
      continue;
    }

    std::string className(PrettyTypeOf(ref));

    std::string extras;
    size_t element_count = GetElementCount(ref);
    if (element_count != 0) {
      StringAppendF(&extras, " (%zd elements)", element_count);
    } else if (ref->GetClass()->IsStringClass()) {
      mirror::String* s = ref->AsString();
      std::string utf8(s->ToModifiedUtf8());
      if (s->GetLength() <= 16) {
        StringAppendF(&extras, " \"%s\"", utf8.c_str());
      } else {
        StringAppendF(&extras, " \"%.16s... (%d chars)", utf8.c_str(), s->GetLength());
      }
    } else if (ref->IsReferenceInstance()) {
      mirror::Object* referent = ref->AsReference()->GetReferent();
      if (referent == nullptr) {
<<<<<<< HEAD
        extras = " (storing null)";
      } else {
        extras = StringPrintf(" (storing a %s)", PrettyTypeOf(referent).c_str());
=======
        extras = " (referent is null)";
      } else {
        extras = StringPrintf(" (referent is a %s)", PrettyTypeOf(referent).c_str());
>>>>>>> 9bfe5eca
      }
    }
    os << StringPrintf("    %5d: ", idx) << ref << " " << className << extras << "\n";
  }

  // Make a copy of the table and sort it, only adding non null and not cleared elements.
  Table sorted_entries;
  for (GcRoot<mirror::Object>& root : entries) {
    if (!root.IsNull() && !runtime->IsClearedJniWeakGlobal(root.Read())) {
      sorted_entries.push_back(root);
    }
  }
  if (sorted_entries.empty()) {
    return;
  }
  std::sort(sorted_entries.begin(), sorted_entries.end(), GcRootComparator());

  // Dump a summary of the whole table.
  os << "  Summary:\n";
  size_t equiv = 0;
  size_t identical = 0;
  mirror::Object* prev = nullptr;
  for (GcRoot<mirror::Object>& root : sorted_entries) {
    mirror::Object* current = root.Read<kWithoutReadBarrier>();
    if (prev != nullptr) {
      const size_t element_count = GetElementCount(prev);
      if (current == prev) {
        // Same reference, added more than once.
        ++identical;
      } else if (current->GetClass() == prev->GetClass() &&
          GetElementCount(current) == element_count) {
        // Same class / element count, different object.
        ++equiv;
      } else {
        // Different class.
        DumpSummaryLine(os, prev, element_count, identical, equiv);
        equiv = 0;
        identical = 0;
      }
    }
    prev = current;
  }
  // Handle the last entry.
  DumpSummaryLine(os, prev, GetElementCount(prev), identical, equiv);
}

void ReferenceTable::VisitRoots(RootVisitor* visitor, const RootInfo& root_info) {
  BufferedRootVisitor<kDefaultBufferedRootCount> buffered_visitor(visitor, root_info);
  for (GcRoot<mirror::Object>& root : entries_) {
    buffered_visitor.VisitRoot(root);
  }
}

}  // namespace art<|MERGE_RESOLUTION|>--- conflicted
+++ resolved
@@ -195,15 +195,9 @@
     } else if (ref->IsReferenceInstance()) {
       mirror::Object* referent = ref->AsReference()->GetReferent();
       if (referent == nullptr) {
-<<<<<<< HEAD
-        extras = " (storing null)";
-      } else {
-        extras = StringPrintf(" (storing a %s)", PrettyTypeOf(referent).c_str());
-=======
         extras = " (referent is null)";
       } else {
         extras = StringPrintf(" (referent is a %s)", PrettyTypeOf(referent).c_str());
->>>>>>> 9bfe5eca
       }
     }
     os << StringPrintf("    %5d: ", idx) << ref << " " << className << extras << "\n";
